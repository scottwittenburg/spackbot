--- conflicted
+++ resolved
@@ -41,11 +41,7 @@
         logger.info(f"Author {author} is requesting a pipeline run.")
 
     # If they don't have write, we don't allow the command
-<<<<<<< HEAD
-    if not await helpers.found(gh.getitem(collaborators_url, {"collaborator": sender})):
-=======
-    elif not await found(gh.getitem(collaborators_url, {"collaborator": sender})):
->>>>>>> 53a9bd08
+    elif not await helpers.found(gh.getitem(collaborators_url, {"collaborator": sender})):
         logger.info(f"Not found: {sender}")
         return (
             "Sorry %s, I cannot do that for you. Only users with write can make this request!"
