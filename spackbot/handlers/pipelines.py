--- conflicted
+++ resolved
@@ -5,14 +5,9 @@
 
 import logging
 import os
-<<<<<<< HEAD
 import spackbot.helpers as helpers
-=======
 
 from gidgethub import aiohttp
-
-from spackbot.helpers import found, gitlab_spack_project_url, spack_gitlab_url
->>>>>>> 2db07f09
 
 logger = logging.getLogger(__name__)
 
@@ -56,7 +51,7 @@
     branch = pr["head"]["ref"]
     branch = f"github/pr{number}_{branch}"
 
-    url = f"{gitlab_spack_project_url}/pipeline?ref={branch}"
+    url = f"{helpers.gitlab_spack_project_url}/pipeline?ref={branch}"
     headers = {"PRIVATE-TOKEN": GITLAB_TOKEN}
 
     # Don't provide GitHub credentials to GitLab!
