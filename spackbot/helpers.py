# Copyright 2013-2021 Lawrence Livermore National Security, LLC and other
# Spack Project Developers. See the top-level COPYRIGHT file for details.
#
# SPDX-License-Identifier: (Apache-2.0 OR MIT)


from io import StringIO
import contextlib
import gidgethub
import logging
import os
<<<<<<< HEAD
import re
=======
>>>>>>> 2db07f09
import tempfile

from datetime import datetime

"""Shared function helpers that can be used across routes"
"""

logging.basicConfig(level=logging.INFO)
logger = logging.getLogger("spackbot")

spack_develop_url = "https://github.com/spack/spack"
spack_gitlab_url = "https://gitlab.spack.io"
spack_upstream = "git@github.com:spack/spack"

# Spack has project ID 2
gitlab_spack_project_url = "https://gitlab.spack.io/api/v4/projects/2"

package_path = r"^var/spack/repos/builtin/packages/(\w[\w-]*)/package.py$"

# Bot name can be modified in the environment
botname = os.environ.get("SPACKBOT_NAME", "@spackbot")
logging.info(f"bot name is {botname}")

# Aliases for spackbot so spackbot doesn't respond to himself
aliases = ["spack-bot", "spackbot", "spack-bot-develop", botname]
alias_regex = "(%s)" % "|".join(aliases)


def list_packages():
    """
    Get a list of package names
    """
    packages = []
    response = requests.get("https://spack.github.io/packages/data/packages.json")
    if response.status_code == 200:
        packages = [x.lower() for x in response.json()]
    else:
        logger.warning(
            "Issue retrieving package list! Assigning maintainers to PRs might not work"
        )
    return packages


async def changed_packages(gh, pull_request):
    """Return an array of packages that were modified by a PR.

    Ignore deleted packages, since we can no longer query them for
    maintainers.

    """
    # see which files were modified
    packages = []
    async for f in gh.getiter(pull_request["url"] + "/files"):
        filename = f["filename"]
        status = f["status"]

        if status == "removed":
            continue

        match = re.match(package_path, filename)
        if not match:
            continue
        packages.append(match.group(1))

    return packages


@contextlib.contextmanager
def temp_dir():
    """
    Create a temporary directory, cd into it, destroy it and cd back when done.
    """
    pwd = os.getcwd()
    with tempfile.TemporaryDirectory() as temp_dir:
        try:
            os.chdir(temp_dir)
            yield temp_dir
        finally:
            os.chdir(pwd)


async def get_user_email(gh, user):
    """
    Given a username, get the correct email based on creation date
    """
    response = await gh.getitem(f"https://api.github.com/users/{user}")
    created_at = datetime.strptime(response["created_at"].split("T", 1)[0], "%Y-%m-%d")
    split = datetime.strptime("2017-07-18", "%Y-%m-%d")
    if created_at > split:
        email = f"{response['id']}+{user}@users.noreply.github.com"
    else:
        email = f"{user}@users.noreply.github.com"
    return email


def run_command(control, cmd, ok_codes=None):
    """
    Run a spack or git command and get output and error
    """
    ok_codes = ok_codes or [0, 1]
    res = StringIO()
    err = StringIO()
    control(*cmd, _out=res, _err=err, _ok_code=ok_codes)
    return res.getvalue(), err.getvalue()


async def found(coroutine):
    """
    Wrapper for coroutines that returns None on 404, result or True otherwise.

    ``True`` is returned if the request was successful but the result would
    otherwise be ``False``-ish, e.g. if the request returns no content.
    """
    try:
        result = await coroutine
        return result or True
    except gidgethub.HTTPException as e:
        if e.status_code == 404:
            return None
        raise<|MERGE_RESOLUTION|>--- conflicted
+++ resolved
@@ -9,12 +9,10 @@
 import gidgethub
 import logging
 import os
-<<<<<<< HEAD
 import re
-=======
->>>>>>> 2db07f09
 import tempfile
 
+from gidgethub import aiohttp
 from datetime import datetime
 
 """Shared function helpers that can be used across routes"
@@ -41,19 +39,18 @@
 alias_regex = "(%s)" % "|".join(aliases)
 
 
-def list_packages():
+async def list_packages():
     """
     Get a list of package names
     """
-    packages = []
-    response = requests.get("https://spack.github.io/packages/data/packages.json")
-    if response.status_code == 200:
-        packages = [x.lower() for x in response.json()]
-    else:
-        logger.warning(
-            "Issue retrieving package list! Assigning maintainers to PRs might not work"
-        )
-    return packages
+    # Don't provide endpoint with credentials!
+    async with aiohttp.ClientSession() as session:
+        async with session.get(
+            "https://spack.github.io/packages/data/packages.json"
+        ) as response:
+            response = await response.json()
+
+    return [x.lower() for x in response]
 
 
 async def changed_packages(gh, pull_request):
